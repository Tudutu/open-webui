from contextlib import asynccontextmanager
from bs4 import BeautifulSoup
import json
import markdown
import time
import os
import sys
import logging
import aiohttp
import requests

from fastapi import FastAPI, Request, Depends, status
from fastapi.staticfiles import StaticFiles
from fastapi import HTTPException
from fastapi.middleware.wsgi import WSGIMiddleware
from fastapi.middleware.cors import CORSMiddleware
from starlette.exceptions import HTTPException as StarletteHTTPException
from starlette.middleware.base import BaseHTTPMiddleware
from starlette.responses import StreamingResponse, Response

from apps.ollama.main import app as ollama_app
from apps.openai.main import app as openai_app

from apps.litellm.main import (
    app as litellm_app,
    start_litellm_background,
    shutdown_litellm_background,
)


from apps.audio.main import app as audio_app
from apps.images.main import app as images_app
from apps.rag.main import app as rag_app
from apps.web.main import app as webui_app

import asyncio
from pydantic import BaseModel
from typing import List


from utils.utils import get_admin_user
from apps.rag.utils import rag_messages

from config import (
    CONFIG_DATA,
    WEBUI_NAME,
    WEBUI_URL,
    WEBUI_AUTH,
    ENV,
    VERSION,
    CHANGELOG,
    FRONTEND_BUILD_DIR,
    CACHE_DIR,
    STATIC_DIR,
    ENABLE_LITELLM,
    ENABLE_MODEL_FILTER,
    MODEL_FILTER_LIST,
    GLOBAL_LOG_LEVEL,
    SRC_LOG_LEVELS,
    WEBHOOK_URL,
    ENABLE_ADMIN_EXPORT,
<<<<<<< HEAD
    RAG_WEB_SEARCH_ENABLED,
=======
    AppConfig,
>>>>>>> 233dcb2d
)
from constants import ERROR_MESSAGES

logging.basicConfig(stream=sys.stdout, level=GLOBAL_LOG_LEVEL)
log = logging.getLogger(__name__)
log.setLevel(SRC_LOG_LEVELS["MAIN"])


class SPAStaticFiles(StaticFiles):
    async def get_response(self, path: str, scope):
        try:
            return await super().get_response(path, scope)
        except (HTTPException, StarletteHTTPException) as ex:
            if ex.status_code == 404:
                return await super().get_response("index.html", scope)
            else:
                raise ex


print(
    rf"""
  ___                    __        __   _     _   _ ___ 
 / _ \ _ __   ___ _ __   \ \      / /__| |__ | | | |_ _|
| | | | '_ \ / _ \ '_ \   \ \ /\ / / _ \ '_ \| | | || | 
| |_| | |_) |  __/ | | |   \ V  V /  __/ |_) | |_| || | 
 \___/| .__/ \___|_| |_|    \_/\_/ \___|_.__/ \___/|___|
      |_|                                               

      
v{VERSION} - building the best open-source AI user interface.      
https://github.com/open-webui/open-webui
"""
)


@asynccontextmanager
async def lifespan(app: FastAPI):
    if ENABLE_LITELLM:
        asyncio.create_task(start_litellm_background())
    yield
    if ENABLE_LITELLM:
        await shutdown_litellm_background()


app = FastAPI(
    docs_url="/docs" if ENV == "dev" else None, redoc_url=None, lifespan=lifespan
)

app.state.config = AppConfig()
app.state.config.ENABLE_MODEL_FILTER = ENABLE_MODEL_FILTER
app.state.config.MODEL_FILTER_LIST = MODEL_FILTER_LIST

app.state.config.WEBHOOK_URL = WEBHOOK_URL

origins = ["*"]


class RAGMiddleware(BaseHTTPMiddleware):
    async def dispatch(self, request: Request, call_next):
        return_citations = False

        if request.method == "POST" and (
            "/api/chat" in request.url.path or "/chat/completions" in request.url.path
        ):
            log.debug(f"request.url.path: {request.url.path}")

            # Read the original request body
            body = await request.body()
            # Decode body to string
            body_str = body.decode("utf-8")
            # Parse string to JSON
            data = json.loads(body_str) if body_str else {}

            return_citations = data.get("citations", False)
            if "citations" in data:
                del data["citations"]

            # Example: Add a new key-value pair or modify existing ones
            # data["modified"] = True  # Example modification
            if "docs" in data:
                data = {**data}
                data["messages"], citations = rag_messages(
                    docs=data["docs"],
                    messages=data["messages"],
                    template=rag_app.state.RAG_TEMPLATE,
                    embedding_function=rag_app.state.EMBEDDING_FUNCTION,
                    k=rag_app.state.TOP_K,
                    reranking_function=rag_app.state.sentence_transformer_rf,
                    r=rag_app.state.RELEVANCE_THRESHOLD,
                    hybrid_search=rag_app.state.ENABLE_RAG_HYBRID_SEARCH,
                )
                del data["docs"]

                log.debug(
                    f"data['messages']: {data['messages']}, citations: {citations}"
                )

            modified_body_bytes = json.dumps(data).encode("utf-8")

            # Replace the request body with the modified one
            request._body = modified_body_bytes

            # Set custom header to ensure content-length matches new body length
            request.headers.__dict__["_list"] = [
                (b"content-length", str(len(modified_body_bytes)).encode("utf-8")),
                *[
                    (k, v)
                    for k, v in request.headers.raw
                    if k.lower() != b"content-length"
                ],
            ]

        response = await call_next(request)

        if return_citations:
            # Inject the citations into the response
            if isinstance(response, StreamingResponse):
                # If it's a streaming response, inject it as SSE event or NDJSON line
                content_type = response.headers.get("Content-Type")
                if "text/event-stream" in content_type:
                    return StreamingResponse(
                        self.openai_stream_wrapper(response.body_iterator, citations),
                    )
                if "application/x-ndjson" in content_type:
                    return StreamingResponse(
                        self.ollama_stream_wrapper(response.body_iterator, citations),
                    )

        return response

    async def _receive(self, body: bytes):
        return {"type": "http.request", "body": body, "more_body": False}

    async def openai_stream_wrapper(self, original_generator, citations):
        yield f"data: {json.dumps({'citations': citations})}\n\n"
        async for data in original_generator:
            yield data

    async def ollama_stream_wrapper(self, original_generator, citations):
        yield f"{json.dumps({'citations': citations})}\n"
        async for data in original_generator:
            yield data


app.add_middleware(RAGMiddleware)


app.add_middleware(
    CORSMiddleware,
    allow_origins=origins,
    allow_credentials=True,
    allow_methods=["*"],
    allow_headers=["*"],
)


@app.middleware("http")
async def check_url(request: Request, call_next):
    start_time = int(time.time())
    response = await call_next(request)
    process_time = int(time.time()) - start_time
    response.headers["X-Process-Time"] = str(process_time)

    return response


app.mount("/api/v1", webui_app)
app.mount("/litellm/api", litellm_app)

app.mount("/ollama", ollama_app)
app.mount("/openai/api", openai_app)

app.mount("/images/api/v1", images_app)
app.mount("/audio/api/v1", audio_app)
app.mount("/rag/api/v1", rag_app)


@app.get("/api/config")
async def get_app_config():
    # Checking and Handling the Absence of 'ui' in CONFIG_DATA

    default_locale = "en-US"
    if "ui" in CONFIG_DATA:
        default_locale = CONFIG_DATA["ui"].get("default_locale", "en-US")

    # The Rest of the Function Now Uses the Variables Defined Above
    return {
        "status": True,
        "name": WEBUI_NAME,
        "version": VERSION,
        "auth": WEBUI_AUTH,
        "default_locale": default_locale,
        "images": images_app.state.config.ENABLED,
        "default_models": webui_app.state.config.DEFAULT_MODELS,
        "default_prompt_suggestions": webui_app.state.config.DEFAULT_PROMPT_SUGGESTIONS,
        "trusted_header_auth": bool(webui_app.state.AUTH_TRUSTED_EMAIL_HEADER),
        "admin_export_enabled": ENABLE_ADMIN_EXPORT,
        "websearch": RAG_WEB_SEARCH_ENABLED,
    }


@app.get("/api/config/model/filter")
async def get_model_filter_config(user=Depends(get_admin_user)):
    return {
        "enabled": app.state.config.ENABLE_MODEL_FILTER,
        "models": app.state.config.MODEL_FILTER_LIST,
    }


class ModelFilterConfigForm(BaseModel):
    enabled: bool
    models: List[str]


@app.post("/api/config/model/filter")
async def update_model_filter_config(
    form_data: ModelFilterConfigForm, user=Depends(get_admin_user)
):
    app.state.config.ENABLE_MODEL_FILTER, form_data.enabled
    app.state.config.MODEL_FILTER_LIST, form_data.models

    ollama_app.state.ENABLE_MODEL_FILTER = app.state.config.ENABLE_MODEL_FILTER
    ollama_app.state.MODEL_FILTER_LIST = app.state.config.MODEL_FILTER_LIST

    openai_app.state.ENABLE_MODEL_FILTER = app.state.config.ENABLE_MODEL_FILTER
    openai_app.state.MODEL_FILTER_LIST = app.state.config.MODEL_FILTER_LIST

    litellm_app.state.ENABLE_MODEL_FILTER = app.state.config.ENABLE_MODEL_FILTER
    litellm_app.state.MODEL_FILTER_LIST = app.state.config.MODEL_FILTER_LIST

    return {
        "enabled": app.state.config.ENABLE_MODEL_FILTER,
        "models": app.state.config.MODEL_FILTER_LIST,
    }


@app.get("/api/webhook")
async def get_webhook_url(user=Depends(get_admin_user)):
    return {
        "url": app.state.config.WEBHOOK_URL,
    }


class UrlForm(BaseModel):
    url: str


@app.post("/api/webhook")
async def update_webhook_url(form_data: UrlForm, user=Depends(get_admin_user)):
    app.state.config.WEBHOOK_URL = form_data.url

    webui_app.state.WEBHOOK_URL = app.state.config.WEBHOOK_URL

    return {
        "url": app.state.config.WEBHOOK_URL,
    }


@app.get("/api/version")
async def get_app_config():
    return {
        "version": VERSION,
    }


@app.get("/api/changelog")
async def get_app_changelog():
    return {key: CHANGELOG[key] for idx, key in enumerate(CHANGELOG) if idx < 5}


@app.get("/api/version/updates")
async def get_app_latest_release_version():
    try:
        async with aiohttp.ClientSession() as session:
            async with session.get(
                "https://api.github.com/repos/open-webui/open-webui/releases/latest"
            ) as response:
                response.raise_for_status()
                data = await response.json()
                latest_version = data["tag_name"]

                return {"current": VERSION, "latest": latest_version[1:]}
    except aiohttp.ClientError as e:
        raise HTTPException(
            status_code=status.HTTP_503_SERVICE_UNAVAILABLE,
            detail=ERROR_MESSAGES.RATE_LIMIT_EXCEEDED,
        )


@app.get("/manifest.json")
async def get_manifest_json():
    return {
        "name": WEBUI_NAME,
        "short_name": WEBUI_NAME,
        "start_url": "/",
        "display": "standalone",
        "background_color": "#343541",
        "theme_color": "#343541",
        "orientation": "portrait-primary",
        "icons": [{"src": "/static/logo.png", "type": "image/png", "sizes": "500x500"}],
    }


@app.get("/opensearch.xml")
async def get_opensearch_xml():
    xml_content = rf"""
    <OpenSearchDescription xmlns="http://a9.com/-/spec/opensearch/1.1/" xmlns:moz="http://www.mozilla.org/2006/browser/search/">
    <ShortName>{WEBUI_NAME}</ShortName>
    <Description>Search {WEBUI_NAME}</Description>
    <InputEncoding>UTF-8</InputEncoding>
    <Image width="16" height="16" type="image/x-icon">{WEBUI_URL}/favicon.png</Image>
    <Url type="text/html" method="get" template="{WEBUI_URL}/?q={"{searchTerms}"}"/>
    <moz:SearchForm>{WEBUI_URL}</moz:SearchForm>
    </OpenSearchDescription>
    """
    return Response(content=xml_content, media_type="application/xml")


app.mount("/static", StaticFiles(directory=STATIC_DIR), name="static")
app.mount("/cache", StaticFiles(directory=CACHE_DIR), name="cache")

if os.path.exists(FRONTEND_BUILD_DIR):
    app.mount(
        "/",
        SPAStaticFiles(directory=FRONTEND_BUILD_DIR, html=True),
        name="spa-static-files",
    )
else:
    log.warning(
        f"Frontend build directory not found at '{FRONTEND_BUILD_DIR}'. Serving API only."
    )<|MERGE_RESOLUTION|>--- conflicted
+++ resolved
@@ -59,11 +59,8 @@
     SRC_LOG_LEVELS,
     WEBHOOK_URL,
     ENABLE_ADMIN_EXPORT,
-<<<<<<< HEAD
     RAG_WEB_SEARCH_ENABLED,
-=======
     AppConfig,
->>>>>>> 233dcb2d
 )
 from constants import ERROR_MESSAGES
 
